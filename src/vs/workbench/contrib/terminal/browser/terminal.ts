--- conflicted
+++ resolved
@@ -173,12 +173,36 @@
 	 */
 	isBackgroundTerminal(terminalToolSessionId?: string): boolean;
 
-<<<<<<< HEAD
-	registerChatTerminalToolProgressPart(part: IChatTerminalToolProgressPart): IDisposable;
-	setFocusedChatTerminalToolProgressPart(part: IChatTerminalToolProgressPart): void;
-	clearFocusedChatTerminalToolProgressPart(part: IChatTerminalToolProgressPart): void;
-	getFocusedChatTerminalToolProgressPart(): IChatTerminalToolProgressPart | undefined;
-	getMostRecentChatTerminalToolProgressPart(): IChatTerminalToolProgressPart | undefined;
+	/**
+	 * Register a chat terminal tool progress part for tracking and focus management.
+	 * @param part The progress part to register
+	 * @returns A disposable that unregisters the progress part when disposed
+	 */
+	registerProgressPart(part: IChatTerminalToolProgressPart): IDisposable;
+
+	/**
+	 * Set the currently focused progress part.
+	 * @param part The progress part to focus
+	 */
+	setFocusedProgressPart(part: IChatTerminalToolProgressPart): void;
+
+	/**
+	 * Clear the focused state from a progress part.
+	 * @param part The progress part to clear focus from
+	 */
+	clearFocusedProgressPart(part: IChatTerminalToolProgressPart): void;
+
+	/**
+	 * Get the currently focused progress part, if any.
+	 * @returns The focused progress part or undefined if none is focused
+	 */
+	getFocusedProgressPart(): IChatTerminalToolProgressPart | undefined;
+
+	/**
+	 * Get the most recently registered progress part, if any.
+	 * @returns The most recent progress part or undefined if none exist
+	 */
+	getMostRecentProgressPart(): IChatTerminalToolProgressPart | undefined;
 
 	/**
 	 * Enable or disable auto approval for all commands in a specific session.
@@ -193,38 +217,6 @@
 	 * @returns True if the session has auto approval enabled
 	 */
 	hasChatSessionAutoApproval(chatSessionId: string): boolean;
-=======
-	/**
-	 * Register a chat terminal tool progress part for tracking and focus management.
-	 * @param part The progress part to register
-	 * @returns A disposable that unregisters the progress part when disposed
-	 */
-	registerProgressPart(part: IChatTerminalToolProgressPart): IDisposable;
-
-	/**
-	 * Set the currently focused progress part.
-	 * @param part The progress part to focus
-	 */
-	setFocusedProgressPart(part: IChatTerminalToolProgressPart): void;
-
-	/**
-	 * Clear the focused state from a progress part.
-	 * @param part The progress part to clear focus from
-	 */
-	clearFocusedProgressPart(part: IChatTerminalToolProgressPart): void;
-
-	/**
-	 * Get the currently focused progress part, if any.
-	 * @returns The focused progress part or undefined if none is focused
-	 */
-	getFocusedProgressPart(): IChatTerminalToolProgressPart | undefined;
-
-	/**
-	 * Get the most recently registered progress part, if any.
-	 * @returns The most recent progress part or undefined if none exist
-	 */
-	getMostRecentProgressPart(): IChatTerminalToolProgressPart | undefined;
->>>>>>> 482dc475
 }
 
 /**
