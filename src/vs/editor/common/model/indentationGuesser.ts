/*---------------------------------------------------------------------------------------------
 *  Copyright (c) Microsoft Corporation. All rights reserved.
 *  Licensed under the MIT License. See License.txt in the project root for license information.
 *--------------------------------------------------------------------------------------------*/
'use strict';

import { CharCode } from 'vs/base/common/charCode';
<<<<<<< HEAD
import { TextBuffer } from 'vs/editor/common/model/textBuffer';
import { TextBuffer as TextBuffer2 } from 'vs/editor/common/model/textBuffer2';
import { IRawPTBuffer } from './textSource';
=======
import { ITextBuffer } from 'vs/editor/common/model/textBuffer';
>>>>>>> 5153c9aa

export interface IIndentationGuesserTarget {
	getLineCount(): number;
	getLineContent(lineNumber: number): string;
}

export class IndentationGuesserTextBufferTarget implements IIndentationGuesserTarget {

	constructor(
<<<<<<< HEAD
		private readonly _buffer: TextBuffer | TextBuffer2
=======
		private readonly _buffer: ITextBuffer
>>>>>>> 5153c9aa
	) { }

	public getLineCount(): number {
		return this._buffer.getLineCount();
	}

	public getLineContent(lineNumber: number): string {
		return this._buffer.getLineContent(lineNumber);
	}
}

export class IndentationGuesserStringArrayTarget implements IIndentationGuesserTarget {

	constructor(
		private readonly _lines: string[]
	) { }

	public getLineCount(): number {
		return this._lines.length;
	}

	public getLineContent(lineNumber: number): string {
		return this._lines[lineNumber - 1];
	}
}

export class IndentationGuesserRawTextBufferTarget implements IIndentationGuesserTarget {

	constructor(
		private readonly _rawBuffer: IRawPTBuffer
	) { }

	public getLineCount(): number {
		return this._rawBuffer.length;
	}

	public getLineContent(lineNumber: number): string {
		if (lineNumber === 1) {
			return this._rawBuffer.text.substring(0, this._rawBuffer.lineStarts[0]);
		} else if (lineNumber === this._rawBuffer.lineStarts.length + 1) {
			return this._rawBuffer.text.substring(this._rawBuffer.lineStarts[this._rawBuffer.lineStarts.length - 1] + 1);
		}

		return this._rawBuffer.text.substring(this._rawBuffer.lineStarts[lineNumber - 2] + 1, this._rawBuffer.lineStarts[lineNumber - 1]);
	}
}

/**
 * Compute the diff in spaces between two line's indentation.
 */
function spacesDiff(a: string, aLength: number, b: string, bLength: number): number {

	// This can go both ways (e.g.):
	//  - a: "\t"
	//  - b: "\t    "
	//  => This should count 1 tab and 4 spaces

	let i: number;

	for (i = 0; i < aLength && i < bLength; i++) {
		let aCharCode = a.charCodeAt(i);
		let bCharCode = b.charCodeAt(i);

		if (aCharCode !== bCharCode) {
			break;
		}
	}

	let aSpacesCnt = 0, aTabsCount = 0;
	for (let j = i; j < aLength; j++) {
		let aCharCode = a.charCodeAt(j);
		if (aCharCode === CharCode.Space) {
			aSpacesCnt++;
		} else {
			aTabsCount++;
		}
	}

	let bSpacesCnt = 0, bTabsCount = 0;
	for (let j = i; j < bLength; j++) {
		let bCharCode = b.charCodeAt(j);
		if (bCharCode === CharCode.Space) {
			bSpacesCnt++;
		} else {
			bTabsCount++;
		}
	}

	if (aSpacesCnt > 0 && aTabsCount > 0) {
		return 0;
	}
	if (bSpacesCnt > 0 && bTabsCount > 0) {
		return 0;
	}

	let tabsDiff = Math.abs(aTabsCount - bTabsCount);
	let spacesDiff = Math.abs(aSpacesCnt - bSpacesCnt);

	if (tabsDiff === 0) {
		return spacesDiff;
	}
	if (spacesDiff % tabsDiff === 0) {
		return spacesDiff / tabsDiff;
	}
	return 0;
}

/**
 * Result for a guessIndentation
 */
export interface IGuessedIndentation {
	/**
	 * If indentation is based on spaces (`insertSpaces` = true), then what is the number of spaces that make an indent?
	 */
	tabSize: number;
	/**
	 * Is indentation based on spaces?
	 */
	insertSpaces: boolean;
}

export function guessIndentation(target: IIndentationGuesserTarget, defaultTabSize: number, defaultInsertSpaces: boolean): IGuessedIndentation {
	// Look at most at the first 10k lines
	const linesCount = Math.min(target.getLineCount(), 10000);

	let linesIndentedWithTabsCount = 0;				// number of lines that contain at least one tab in indentation
	let linesIndentedWithSpacesCount = 0;			// number of lines that contain only spaces in indentation

	let previousLineText = '';						// content of latest line that contained non-whitespace chars
	let previousLineIndentation = 0;				// index at which latest line contained the first non-whitespace char

	const ALLOWED_TAB_SIZE_GUESSES = [2, 4, 6, 8];	// limit guesses for `tabSize` to 2, 4, 6 or 8.
	const MAX_ALLOWED_TAB_SIZE_GUESS = 8;			// max(2,4,6,8) = 8

	let spacesDiffCount = [0, 0, 0, 0, 0, 0, 0, 0, 0];		// `tabSize` scores

	for (let lineNumber = 1; lineNumber <= linesCount; lineNumber++) {
		let currentLineText = target.getLineContent(lineNumber);

		let currentLineHasContent = false;			// does `currentLineText` contain non-whitespace chars
		let currentLineIndentation = 0;				// index at which `currentLineText` contains the first non-whitespace char
		let currentLineSpacesCount = 0;				// count of spaces found in `currentLineText` indentation
		let currentLineTabsCount = 0;				// count of tabs found in `currentLineText` indentation
		for (let j = 0, lenJ = currentLineText.length; j < lenJ; j++) {
			let charCode = currentLineText.charCodeAt(j);

			if (charCode === CharCode.Tab) {
				currentLineTabsCount++;
			} else if (charCode === CharCode.Space) {
				currentLineSpacesCount++;
			} else {
				// Hit non whitespace character on this line
				currentLineHasContent = true;
				currentLineIndentation = j;
				break;
			}
		}

		// Ignore empty or only whitespace lines
		if (!currentLineHasContent) {
			continue;
		}

		if (currentLineTabsCount > 0) {
			linesIndentedWithTabsCount++;
		} else if (currentLineSpacesCount > 1) {
			linesIndentedWithSpacesCount++;
		}

		let currentSpacesDiff = spacesDiff(previousLineText, previousLineIndentation, currentLineText, currentLineIndentation);
		if (currentSpacesDiff <= MAX_ALLOWED_TAB_SIZE_GUESS) {
			spacesDiffCount[currentSpacesDiff]++;
		}

		previousLineText = currentLineText;
		previousLineIndentation = currentLineIndentation;
	}

	// Take into account the last line as well
	let deltaSpacesCount = spacesDiff(previousLineText, previousLineIndentation, '', 0);
	if (deltaSpacesCount <= MAX_ALLOWED_TAB_SIZE_GUESS) {
		spacesDiffCount[deltaSpacesCount]++;
	}

	let insertSpaces = defaultInsertSpaces;
	if (linesIndentedWithTabsCount !== linesIndentedWithSpacesCount) {
		insertSpaces = (linesIndentedWithTabsCount < linesIndentedWithSpacesCount);
	}

	let tabSize = defaultTabSize;
	let tabSizeScore = (insertSpaces ? 0 : 0.1 * linesCount);

	// console.log("score threshold: " + tabSizeScore);

	ALLOWED_TAB_SIZE_GUESSES.forEach((possibleTabSize) => {
		let possibleTabSizeScore = spacesDiffCount[possibleTabSize];
		if (possibleTabSizeScore > tabSizeScore) {
			tabSizeScore = possibleTabSizeScore;
			tabSize = possibleTabSize;
		}
	});


	// console.log('--------------------------');
	// console.log('linesIndentedWithTabsCount: ' + linesIndentedWithTabsCount + ', linesIndentedWithSpacesCount: ' + linesIndentedWithSpacesCount);
	// console.log('spacesDiffCount: ' + spacesDiffCount);
	// console.log('tabSize: ' + tabSize + ', tabSizeScore: ' + tabSizeScore);

	return {
		insertSpaces: insertSpaces,
		tabSize: tabSize
	};
}<|MERGE_RESOLUTION|>--- conflicted
+++ resolved
@@ -5,13 +5,9 @@
 'use strict';
 
 import { CharCode } from 'vs/base/common/charCode';
-<<<<<<< HEAD
-import { TextBuffer } from 'vs/editor/common/model/textBuffer';
+import { ITextBuffer } from 'vs/editor/common/model/textBuffer';
 import { TextBuffer as TextBuffer2 } from 'vs/editor/common/model/textBuffer2';
 import { IRawPTBuffer } from './textSource';
-=======
-import { ITextBuffer } from 'vs/editor/common/model/textBuffer';
->>>>>>> 5153c9aa
 
 export interface IIndentationGuesserTarget {
 	getLineCount(): number;
@@ -21,11 +17,7 @@
 export class IndentationGuesserTextBufferTarget implements IIndentationGuesserTarget {
 
 	constructor(
-<<<<<<< HEAD
-		private readonly _buffer: TextBuffer | TextBuffer2
-=======
-		private readonly _buffer: ITextBuffer
->>>>>>> 5153c9aa
+		private readonly _buffer: ITextBuffer | TextBuffer2
 	) { }
 
 	public getLineCount(): number {
