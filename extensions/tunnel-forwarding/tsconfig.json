--- conflicted
+++ resolved
@@ -2,13 +2,9 @@
 	"extends": "../tsconfig.base.json",
 	"compilerOptions": {
 		"outDir": "./out",
-<<<<<<< HEAD
 		"typeRoots": [
 			"./node_modules/@types"
 		],
-		"downlevelIteration": true,
-=======
->>>>>>> cc66fca7
 		"types": [
 			"node"
 		]
