--- conflicted
+++ resolved
@@ -193,13 +193,8 @@
         "category": "Git"
       },
       {
-<<<<<<< HEAD
-        "command": "git.pullFromRemoteBranch",
-        "title": "%command.pullFromRemoteBranch%",
-=======
         "command": "git.pullFrom",
         "title": "%command.pullFrom%",
->>>>>>> 53ce1b0b
         "category": "Git"
       },
       {
@@ -332,7 +327,7 @@
           "when": "config.git.enabled && scmProvider == git && gitState == idle"
         },
         {
-          "command": "git.pullFromRemoteBranch",
+          "command": "git.pullFrom",
           "when": "config.git.enabled && scmProvider == git && gitState == idle"
         },
         {
@@ -342,7 +337,7 @@
         {
           "command": "git.pullFrom",
           "when": "config.git.enabled && scmProvider == git && gitState == idle"
-       },
+        },
         {
           "command": "git.push",
           "when": "config.git.enabled && scmProvider == git && gitState == idle"
@@ -396,12 +391,7 @@
           "when": "config.git.enabled && scmProvider == git && gitState == idle"
         },
         {
-<<<<<<< HEAD
-          "command": "git.pullFromRemoteBranch",
-=======
           "command": "git.pullFrom",
->>>>>>> 53ce1b0b
-          "group": "1_sync",
           "when": "config.git.enabled && scmProvider == git && gitState == idle"
         },
         {
